--- conflicted
+++ resolved
@@ -51,16 +51,16 @@
 
     fn basic_track_metadata(track: &osa_apple_music::track::Track) -> brainz::listen::v1::submit_listens::BasicTrackMetadata<'_> {
         brainz::listen::v1::submit_listens::BasicTrackMetadata {
-            artist: &track.artist.as_ref().map(String::as_str).unwrap_or("Unknown Artist"),
+            artist: track.artist.as_deref().unwrap_or("Unknown Artist"),
             track: &track.name,
-            release: track.album.name.as_ref().map(String::as_str)
+            release: track.album.name.as_deref()
         }
     }
 
     fn additional_info<'a>(track: &'a osa_apple_music::track::Track, app: &'a osa_apple_music::application::ApplicationData, program: &'a brainz::music::request_client::ProgramInfo<S>) -> brainz::listen::v1::submit_listens::additional_info::AdditionalInfo<'a> {
         use brainz::listen::v1::submit_listens::additional_info::*;
         AdditionalInfo {
-            duration: track.duration.map(|d| core::time::Duration::from_secs_f32(d)),
+            duration: track.duration.map(core::time::Duration::from_secs_f32),
             track_number: track.track_number.map(|n| n.get() as u32),
             submission_client: Some(program),
             music_service: Some(MusicService::Domain("music.apple.com")),
@@ -74,13 +74,8 @@
 }
 #[async_trait::async_trait]
 impl StatusBackend for ListenBrainz {
-<<<<<<< HEAD
-    #[tracing::instrument(level = "debug")]   
-    async fn record_as_listened(&self, track: Arc<osa_apple_music::track::Track>, app: Arc<osa_apple_music::application::ApplicationData>) {
-=======
     #[tracing::instrument(skip(self, context), level = "debug")]   
     async fn record_as_listened(&self, context: super::BackendContext<()>) {
->>>>>>> c3611d61
         // TODO: catch net error or add to queue. ideally queue persist offline
         if let Err(error) = self.client.submit_playing_now(
             Self::basic_track_metadata(&context.track),
@@ -91,28 +86,17 @@
     }
 
     /// - <https://listenbrainz.readthedocs.io/en/latest/users/api/core.html#post--1-submit-listens>
-<<<<<<< HEAD
-    async fn check_eligibility(&self, track: Arc<osa_apple_music::track::Track>, time_listened: &core::time::Duration) -> bool {
-        if let Some(duration) = track.duration {
+    async fn check_eligibility(&self, context: super::BackendContext<()>) -> bool {
+        if let Some(duration) = context.track.duration {
             let length = core::time::Duration::from_secs_f32(duration);
-            time_listened >= &FOUR_MINUTES ||
-            time_listened.as_secs_f64() >= (length.as_secs_f64() / 2.)
+            let time_listened = context.listened.lock().await.total_heard();
+            time_listened >= FOUR_MINUTES ||
+            time_listened.as_secs_f32() >= (length.as_secs_f32() / 2.)
         } else { false }
-    }
-
-    #[tracing::instrument(level = "debug")]
-    async fn set_now_listening(&mut self, track: Arc<osa_apple_music::track::Track>, app: Arc<osa_apple_music::application::ApplicationData>, _: Arc<crate::data_fetching::AdditionalTrackData>) {
-=======
-    async fn check_eligibility(&self, context: super::BackendContext<()>) -> bool {
-        let length = core::time::Duration::from_secs_f64(context.track.duration);
-        let time_listened = context.listened.lock().await.total_heard();
-        time_listened >= FOUR_MINUTES ||
-        time_listened.as_secs_f64() >= (length.as_secs_f64() / 2.)
     }
 
     #[tracing::instrument(skip(self, context), level = "debug")]
     async fn set_now_listening(&mut self, context: super::BackendContext<crate::data_fetching::AdditionalTrackData>) {
->>>>>>> c3611d61
         if let Err(error) = self.client.submit_playing_now(
             Self::basic_track_metadata(&context.track),
             Some(Self::additional_info(&context.track, &context.app, self.client.get_program_info()))
