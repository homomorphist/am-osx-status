use std::{sync::Arc, time::{Duration, Instant}};
use tokio::sync::Mutex;

use crate::data_fetching::components::ComponentSolicitation;

#[cfg(feature = "listenbrainz")]
pub mod listenbrainz;
#[cfg(feature = "lastfm")]
pub mod lastfm;
#[cfg(feature = "discord")]
pub mod discord;

#[derive(Debug)]
pub struct ListenedChunk {
    started_at_song_position: f64, // seconds
    started_at: Instant,
    duration: Duration 
}
impl ListenedChunk {
    pub fn ended_at(&self) -> Instant {
        self.started_at.checked_add(self.duration).unwrap()
    }
    pub const fn ended_at_song_position(&self) -> f64 {
        self.started_at_song_position + self.duration.as_secs_f64()
    }
}

#[derive(Debug, Clone)]
pub struct CurrentListened {
    started_at_song_position: f64, // seconds
    started_at: Instant,
}
impl From<CurrentListened> for ListenedChunk {
    fn from(value: CurrentListened) -> Self {
        ListenedChunk {
            started_at: value.started_at,
            started_at_song_position: value.started_at_song_position,
            duration: Instant::now().duration_since(value.started_at)
        }
    }
}
impl CurrentListened {
    pub fn new_with_position(position: f64) -> Self {
        Self {
            started_at: Instant::now(),
            started_at_song_position: position
        }
    }
    pub fn get_expected_song_position(&self) -> f64 {
        self.started_at_song_position + Instant::now().duration_since(self.started_at).as_secs_f64()
    }
}

#[derive(Debug, Default)]
pub struct Listened {
    pub contiguous: Vec<ListenedChunk>,
    pub current: Option<CurrentListened>,
}
impl Listened {
    pub fn new() -> Self {
        Self::default()
    }

    pub fn new_with_current(position: f64) -> Self {
        Self {
            contiguous: vec![],
            current: Some(CurrentListened::new_with_position(position)),
        }
    }

    fn find_index_for_current(&self, current: &CurrentListened) -> usize {
        self.contiguous.iter()
            .enumerate()
            .filter(|(_, chunk)| chunk.started_at_song_position < current.started_at_song_position)
            .last().map(|(i, _)| i + 1).unwrap_or_default()
    }

    pub fn flush_current(&mut self) {
        if let Some(current) = self.current.take() {
            let index = self.find_index_for_current(&current);
            self.contiguous.insert(index, current.into());
        }
    }
    
    pub fn set_new_current(&mut self, current_song_position: f64) {
        if self.current.replace(CurrentListened::new_with_position(current_song_position)).is_some() {
            tracing::warn!("overwrote current before it was flushed")
        }
    }
    
    pub fn total_heard_unique(&self) -> Duration {
        if self.contiguous.is_empty() {
            return self.current.as_ref()
                .map(|current| Instant::now().duration_since(current.started_at))
                .unwrap_or_default()
        }
        
        let mut total = Duration::new(0, 0);
        let mut last_end_position = 0.0;

        let current = self.current.clone().map(|current| (
            self.find_index_for_current(&current),
            Into::<ListenedChunk>::into(current),
        ));
        
        for mut index in 0..self.contiguous.len() + if current.is_some() { 1 } else { 0 } {
            let chunk = if let Some((current_idx, current)) = &current {
                use core::cmp::Ordering;
                match index.cmp(current_idx) {
                    Ordering::Greater => &self.contiguous[index - 1],
                    Ordering::Equal => current,
                    Ordering::Less => &self.contiguous[index]
                }
            } else { &self.contiguous[index] };

            let chunk_start = chunk.started_at_song_position;
            let chunk_end = chunk.ended_at_song_position();

            if chunk_end > last_end_position {
                total += Duration::from_secs_f64(chunk_end - chunk_start.max(last_end_position));
                last_end_position = chunk_end;
            }
        }

        total
    }

    pub fn total_heard(&self) -> Duration {
        self.contiguous.iter()
            .map(|d| d.duration)
            .fold(
                self.current.as_ref()
                    .map(|c| Instant::now().duration_since(c.started_at))
                    .unwrap_or_default(),
                |a, b| a + b
            )
    }
}


#[derive(Debug)]
pub struct BackendContext<A> {
    pub track: Arc<Track>,
    pub app: Arc<ApplicationData>,
    pub data: Arc<A>,
    pub listened: Arc<Mutex<Listened>>
}
impl<A> Clone for BackendContext<A> {
    fn clone(&self) -> Self {
        Self {
            track: self.track.clone(),
            app: self.app.clone(),
            data: self.data.clone(),
            listened: self.listened.clone(),
        }
    }
}

#[async_trait::async_trait]
pub trait StatusBackend: core::fmt::Debug + Send + Sync {
<<<<<<< HEAD
    async fn set_now_listening(&mut self, track: Arc<osa_apple_music::track::Track>, app: Arc<osa_apple_music::application::ApplicationData>, data: Arc<crate::data_fetching::AdditionalTrackData>);
    async fn record_as_listened(&self, track: Arc<osa_apple_music::track::Track>, app: Arc<osa_apple_music::application::ApplicationData>);
    async fn check_eligibility(&self, track: Arc<osa_apple_music::track::Track>, time_listened: &Duration) -> bool;
=======
    async fn set_now_listening(&mut self, context: BackendContext<crate::data_fetching::AdditionalTrackData>);
    async fn record_as_listened(&self, context: BackendContext<()>);
    async fn check_eligibility(&self, context: BackendContext<()>) -> bool;
    async fn update_progress(&mut self, context: BackendContext<()>) {}
>>>>>>> c3611d61
    async fn get_additional_data_solicitation(&self) -> ComponentSolicitation {
        ComponentSolicitation::default()
    }
}

pub struct StatusBackends {
    #[cfg(feature = "discord")]
    pub discord: Option<Arc<Mutex<discord::DiscordPresence>>>,
    #[cfg(feature = "lastfm")]
    pub lastfm: Option<Arc<Mutex<lastfm::LastFM>>>,
    #[cfg(feature = "listenbrainz")]
    pub listenbrainz: Option<Arc<Mutex<listenbrainz::ListenBrainz>>>
}
impl core::fmt::Debug for StatusBackends {
    fn fmt(&self, f: &mut std::fmt::Formatter<'_>) -> std::fmt::Result {
        let mut set = &mut f.debug_set();

        #[cfg(feature = "discord")]
        { if self.discord.is_some() { set = set.entry(&"DiscordPresence") } }
        #[cfg(feature = "lastfm")]
        { if self.lastfm.is_some() { set = set.entry(&"LastFM") } }
        #[cfg(feature = "listenbrainz")]
        { if self.listenbrainz.is_some() { set = set.entry(&"ListenBrainz") } }

        set.finish()
    }
}

impl StatusBackends {
    pub fn all(&self) -> Vec<Arc<Mutex<dyn StatusBackend>>> {
        let mut backends: Vec<Arc<Mutex<dyn StatusBackend>>> = vec![];

        macro_rules! add {
            ([$(($property: ident, $feature: literal) $(,)?)*]) => {
                $(
                    #[cfg(feature = $feature)]
                    { if let Some(backend) = &self.$property { backends.push(backend.clone()) } }
                )*
            };
        }

        add!([
            (discord, "discord"),
            (lastfm, "lastfm"),
            (listenbrainz, "listenbrainz"),
        ]);

        backends
    }

    #[tracing::instrument(level = "debug")]
    pub async fn get_solicitations(&self) -> ComponentSolicitation {
        let mut solicitation = ComponentSolicitation::default();
        for backend in self.all() {
            // these don't really actually yield for anything
            solicitation += backend.lock().await.get_additional_data_solicitation().await;
        }
        solicitation
    }

    
<<<<<<< HEAD
    #[tracing::instrument(level = "debug")]
    pub async fn dispatch_track_ended(&self, track: Arc<osa_apple_music::track::Track>, app: Arc<osa_apple_music::application::ApplicationData>, elapsed: Duration) {
=======
    #[tracing::instrument(skip(context), level = "debug")]
    pub async fn dispatch_track_ended(&self, context: BackendContext<()>) {
>>>>>>> c3611d61
        let backends = self.all();
        let mut jobs = Vec::with_capacity(backends.len());

        for backend in backends {
            let context = context.clone();
            jobs.push(tokio::spawn(async move {
                if backend.lock().await.check_eligibility(context.clone()).await {
                    backend.lock().await.record_as_listened(context).await;
                }
            }));
        }

        for job in jobs {
            job.await.unwrap();
        }
    }

<<<<<<< HEAD
    #[tracing::instrument(level = "debug")]
    pub async fn dispatch_track_started(&self, track: Arc<osa_apple_music::track::Track>, app: Arc<osa_apple_music::application::ApplicationData>, data: Arc<crate::data_fetching::AdditionalTrackData>) {
=======
    #[tracing::instrument(skip(context), level = "debug", fields(track = &context.track.persistent_id))]
    pub async fn dispatch_track_started(&self, context: BackendContext<crate::data_fetching::AdditionalTrackData>) {
        let backends = self.all();
        let mut jobs = Vec::with_capacity(backends.len());

        for backend in backends {
            let context = context.clone();
            jobs.push(tokio::spawn(async move {
                backend.lock().await.set_now_listening(context).await
            }));
        }

        for job in jobs {
            job.await.unwrap();
        }

    }

    #[tracing::instrument(skip(context), level = "debug")]
    pub async fn dispatch_current_progress(&self, context: BackendContext<()>) {
>>>>>>> c3611d61
        let backends = self.all();
        let mut jobs = Vec::with_capacity(backends.len());

        for backend in backends {
            let context = context.clone();
            jobs.push(tokio::spawn(async move {
                backend.lock().await.update_progress(context).await;
            }));
        }

        for job in jobs {
            job.await.unwrap();
        }
    }

    pub async fn new(config: &crate::config::Config<'_>) -> StatusBackends {        
        #[cfg(feature = "lastfm")]
        use crate::status_backend::lastfm::*;

        #[cfg(feature = "discord")]
        use crate::status_backend::discord::*;

        #[cfg(feature = "listenbrainz")]
        use crate::status_backend::listenbrainz::*;

        #[cfg(feature = "lastfm")]
        let lastfm = config.backends.lastfm.as_ref().and_then(|config| {
            if config.enabled {
                Some(Arc::new(Mutex::new(LastFM::new(
                    config.identity.clone(),
                    config.session_key.clone().expect("no session keys")
                ))))
            } else { None }
        });
        
        #[cfg(feature = "listenbrainz")]
        let listenbrainz = config.backends.listenbrainz.as_ref().and_then(|config| {
            if config.enabled {
                Some(Arc::new(Mutex::new(ListenBrainz::new(
                    config.program_info.clone(),
                    config.user_token.clone().expect("no token")
                ))))
            } else { None }
        });

        #[cfg(feature = "discord")]
        let discord = if config.backends.discord {
            let wrapped = Arc::new(Mutex::new(DiscordPresence::new().await));
            let weak = Arc::downgrade(&wrapped);
            DiscordPresence::enable_auto_reconnect(weak).await;
            Some(wrapped)
        } else { None };

        StatusBackends {
            #[cfg(feature = "lastfm")] lastfm,
            #[cfg(feature = "discord")] discord,
            #[cfg(feature = "listenbrainz")] listenbrainz
        }
    }
}<|MERGE_RESOLUTION|>--- conflicted
+++ resolved
@@ -12,7 +12,7 @@
 
 #[derive(Debug)]
 pub struct ListenedChunk {
-    started_at_song_position: f64, // seconds
+    started_at_song_position: f32, // seconds
     started_at: Instant,
     duration: Duration 
 }
@@ -20,14 +20,14 @@
     pub fn ended_at(&self) -> Instant {
         self.started_at.checked_add(self.duration).unwrap()
     }
-    pub const fn ended_at_song_position(&self) -> f64 {
-        self.started_at_song_position + self.duration.as_secs_f64()
+    pub const fn ended_at_song_position(&self) -> f32 {
+        self.started_at_song_position + self.duration.as_secs_f32()
     }
 }
 
 #[derive(Debug, Clone)]
 pub struct CurrentListened {
-    started_at_song_position: f64, // seconds
+    started_at_song_position: f32, // seconds
     started_at: Instant,
 }
 impl From<CurrentListened> for ListenedChunk {
@@ -40,14 +40,14 @@
     }
 }
 impl CurrentListened {
-    pub fn new_with_position(position: f64) -> Self {
+    pub fn new_with_position(position: f32) -> Self {
         Self {
             started_at: Instant::now(),
             started_at_song_position: position
         }
     }
-    pub fn get_expected_song_position(&self) -> f64 {
-        self.started_at_song_position + Instant::now().duration_since(self.started_at).as_secs_f64()
+    pub fn get_expected_song_position(&self) -> f32 {
+        self.started_at_song_position + Instant::now().duration_since(self.started_at).as_secs_f32()
     }
 }
 
@@ -61,7 +61,7 @@
         Self::default()
     }
 
-    pub fn new_with_current(position: f64) -> Self {
+    pub fn new_with_current(position: f32) -> Self {
         Self {
             contiguous: vec![],
             current: Some(CurrentListened::new_with_position(position)),
@@ -82,7 +82,7 @@
         }
     }
     
-    pub fn set_new_current(&mut self, current_song_position: f64) {
+    pub fn set_new_current(&mut self, current_song_position: f32) {
         if self.current.replace(CurrentListened::new_with_position(current_song_position)).is_some() {
             tracing::warn!("overwrote current before it was flushed")
         }
@@ -117,7 +117,7 @@
             let chunk_end = chunk.ended_at_song_position();
 
             if chunk_end > last_end_position {
-                total += Duration::from_secs_f64(chunk_end - chunk_start.max(last_end_position));
+                total += Duration::from_secs_f32(chunk_end - chunk_start.max(last_end_position));
                 last_end_position = chunk_end;
             }
         }
@@ -140,8 +140,8 @@
 
 #[derive(Debug)]
 pub struct BackendContext<A> {
-    pub track: Arc<Track>,
-    pub app: Arc<ApplicationData>,
+    pub track: Arc<osa_apple_music::Track>,
+    pub app: Arc<osa_apple_music::ApplicationData>,
     pub data: Arc<A>,
     pub listened: Arc<Mutex<Listened>>
 }
@@ -158,16 +158,10 @@
 
 #[async_trait::async_trait]
 pub trait StatusBackend: core::fmt::Debug + Send + Sync {
-<<<<<<< HEAD
-    async fn set_now_listening(&mut self, track: Arc<osa_apple_music::track::Track>, app: Arc<osa_apple_music::application::ApplicationData>, data: Arc<crate::data_fetching::AdditionalTrackData>);
-    async fn record_as_listened(&self, track: Arc<osa_apple_music::track::Track>, app: Arc<osa_apple_music::application::ApplicationData>);
-    async fn check_eligibility(&self, track: Arc<osa_apple_music::track::Track>, time_listened: &Duration) -> bool;
-=======
     async fn set_now_listening(&mut self, context: BackendContext<crate::data_fetching::AdditionalTrackData>);
     async fn record_as_listened(&self, context: BackendContext<()>);
     async fn check_eligibility(&self, context: BackendContext<()>) -> bool;
     async fn update_progress(&mut self, context: BackendContext<()>) {}
->>>>>>> c3611d61
     async fn get_additional_data_solicitation(&self) -> ComponentSolicitation {
         ComponentSolicitation::default()
     }
@@ -229,13 +223,8 @@
     }
 
     
-<<<<<<< HEAD
-    #[tracing::instrument(level = "debug")]
-    pub async fn dispatch_track_ended(&self, track: Arc<osa_apple_music::track::Track>, app: Arc<osa_apple_music::application::ApplicationData>, elapsed: Duration) {
-=======
     #[tracing::instrument(skip(context), level = "debug")]
     pub async fn dispatch_track_ended(&self, context: BackendContext<()>) {
->>>>>>> c3611d61
         let backends = self.all();
         let mut jobs = Vec::with_capacity(backends.len());
 
@@ -253,10 +242,6 @@
         }
     }
 
-<<<<<<< HEAD
-    #[tracing::instrument(level = "debug")]
-    pub async fn dispatch_track_started(&self, track: Arc<osa_apple_music::track::Track>, app: Arc<osa_apple_music::application::ApplicationData>, data: Arc<crate::data_fetching::AdditionalTrackData>) {
-=======
     #[tracing::instrument(skip(context), level = "debug", fields(track = &context.track.persistent_id))]
     pub async fn dispatch_track_started(&self, context: BackendContext<crate::data_fetching::AdditionalTrackData>) {
         let backends = self.all();
@@ -277,7 +262,6 @@
 
     #[tracing::instrument(skip(context), level = "debug")]
     pub async fn dispatch_current_progress(&self, context: BackendContext<()>) {
->>>>>>> c3611d61
         let backends = self.all();
         let mut jobs = Vec::with_capacity(backends.len());
 
