[workspace]
members = ["crates/*", "crates/brainz/crates/*"]

[package]
name = "am-osx-status"
version = "0.0.0"
edition = "2021"

[dependencies]
async-trait = "0.1.83"
brainz = { path = "./crates/brainz/" }
catbox = "0.8.2"
chrono = "0.4.38"
clap = { version = "4.5.18", features = ["cargo", "derive"] }
console-subscriber = "0.4.0"
discord-presence = { version = "1.5.0", features = ["activity_type"], optional = true }
lastfm = { path = "./crates/lastfm" }
maybe_owned_string = { path = "./crates/maybe_owned_string/" }
musicdb = { path = "./crates/musicdb/", features = ["tracing"] }
mzstatic = { path = "./crates/mzstatic/" }
reqwest = "0.12.7"
rusqlite = { version = "0.32.1" }
serde = { version = "1.0.214", features = ["derive"] }
serde_json = "1.0.128"
service-manager = "0.7.1"
strum = { version = "0.26.3", features = ["derive"] }
sysinfo = { version = "0.31.4", default-features = false, features = ["component", "system", "user"] }
termcolor = "1.4.1"
thiserror = "1.0.64"
tokio = { version = "1", features = ["full", "tracing"] }
toml = "0.8.19"
tracing = "0.1.40"
tracing-chrome = "0.7.2"
tracing-subscriber = "0.3.18"
unicode-normalization = "0.1.24"
urlencoding = "2.1.3"
clap-verbosity-flag = { version = "3.0.2", features = ["tracing"], default-features = false }
libc = "0.2.169"
bincode = "1.3.3"
tokio-stream = "0.1.17"
tokio-util = "0.7.13"
tokio-serde = { version = "0.9.0", features = ["bincode"] }
kqueue = "1.0.8"
<<<<<<< HEAD
osa_apple_music = { path = "./crates/osa_apple_music" }
=======
futures-util = "0.3.31"
>>>>>>> c3611d61

[features]
default = ["discord", "listenbrainz", "lastfm"]
discord = ["dep:discord-presence"]
listenbrainz = []
lastfm = []<|MERGE_RESOLUTION|>--- conflicted
+++ resolved
@@ -41,11 +41,8 @@
 tokio-util = "0.7.13"
 tokio-serde = { version = "0.9.0", features = ["bincode"] }
 kqueue = "1.0.8"
-<<<<<<< HEAD
 osa_apple_music = { path = "./crates/osa_apple_music" }
-=======
 futures-util = "0.3.31"
->>>>>>> c3611d61
 
 [features]
 default = ["discord", "listenbrainz", "lastfm"]
